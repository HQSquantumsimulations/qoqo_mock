[package]
name = "roqoqo-mock"
<<<<<<< HEAD
version = "0.4.7"
=======
version = "0.5.0"
>>>>>>> 1caebcda
authors = ["HQS Quantum Simulations <info@quantumsimulations.de>"]
license = "Apache-2.0"
edition = "2021"
categories = ["science", "simulation"]
readme = "README.md"
repository = "https://github.com/HQSquantumsimulations/qoqo"
description = "Mocked interface for roqoqo rust quantum computing toolkit"
include = ["src*", "LICENSE", "README.md"]

[lib]
name = "roqoqo_mock"
path = "src/lib.rs"
doctest = false

# See more keys and their definitions at https://doc.rust-lang.org/cargo/reference/manifest.html

[dependencies]
<<<<<<< HEAD
roqoqo = {version="1.0.0-alpha.2", features=["serialize"]}
qoqo_calculator = { version="0.8"}
rand = "0.8"
num-complex = {version = "0.4"}
roqoqo-test = {version="1.0.0-alpha.2"}
=======
roqoqo = {version="1.0.0-alpha.5", features=["serialize"]}
qoqo_calculator = { version="0.8"}
rand = "0.8"
num-complex = { version = "0.4"}
roqoqo-test = {version="1.0.0-alpha.5"}


[dev.dependencies]
nalgebra = "0.31"
>>>>>>> 1caebcda
<|MERGE_RESOLUTION|>--- conflicted
+++ resolved
@@ -1,10 +1,6 @@
 [package]
 name = "roqoqo-mock"
-<<<<<<< HEAD
-version = "0.4.7"
-=======
 version = "0.5.0"
->>>>>>> 1caebcda
 authors = ["HQS Quantum Simulations <info@quantumsimulations.de>"]
 license = "Apache-2.0"
 edition = "2021"
@@ -22,13 +18,6 @@
 # See more keys and their definitions at https://doc.rust-lang.org/cargo/reference/manifest.html
 
 [dependencies]
-<<<<<<< HEAD
-roqoqo = {version="1.0.0-alpha.2", features=["serialize"]}
-qoqo_calculator = { version="0.8"}
-rand = "0.8"
-num-complex = {version = "0.4"}
-roqoqo-test = {version="1.0.0-alpha.2"}
-=======
 roqoqo = {version="1.0.0-alpha.5", features=["serialize"]}
 qoqo_calculator = { version="0.8"}
 rand = "0.8"
@@ -37,5 +26,4 @@
 
 
 [dev.dependencies]
-nalgebra = "0.31"
->>>>>>> 1caebcda
+nalgebra = "0.31"