--- conflicted
+++ resolved
@@ -1,21 +1,13 @@
 [project]
 name = "qoqo_mock"
-<<<<<<< HEAD
-version = "0.5.3"
-=======
 version = "0.5.5"
->>>>>>> 8e65e1b4
 description = ""
 authors = [{name="HQS Quantum Simulation GmbH", email="info@quantumsimulations.de"}]
 readme = "README.md"
 license = { text="Apache-2.0" }
 dependencies = [
     "qoqo_calculator_pyo3>=1.1.0",
-<<<<<<< HEAD
-    "qoqo>=1.2.5",
-=======
     "qoqo>=1.4",
->>>>>>> 8e65e1b4
     "numpy",
 ]
 [project.optional-dependencies]
@@ -36,8 +28,6 @@
     'black'
 ]
 
-<<<<<<< HEAD
-=======
 docs = [
     "sphinx >= 2.1",
     "nbsphinx",
@@ -48,7 +38,6 @@
     "tomli"
 ]
 
->>>>>>> 8e65e1b4
 [build-system]
 requires = ["setuptools", "setuptools-scm"]
 build-backend = "setuptools.build_meta"
